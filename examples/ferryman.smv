-- This file is part of the YASMINE distribution
-- (c) 2011-2016 M. Pensallorto < marco DOT pensallorto AT gmail DOT com >
MODULE main

VAR
        ferryman : { EAST, WEST };
        goat     : { EAST, WEST };
        cabbage  : { EAST, WEST };
        wolf     : { EAST, WEST };
        carry    : { NIL, GOAT, CABBAGE, WOLF };

-- Everything is on the WEST bank at the beginning
INIT
        ferryman = WEST &&
        goat     = WEST &&
        cabbage  = WEST &&
        wolf     = WEST &&
        carry    = NIL   ;

-- If the ferryman has left the CABBAGE, the GOAT is not with the CABBAGE
INVAR
        ferryman != cabbage -> goat != cabbage;

-- If the ferryman has left the GOAT, the WOLD is not with the GOAT
INVAR
        ferryman != goat -> wolf != goat;

-- The `carry` variable holds a non-deterministic choice
TRANS
        next(carry) = {(ferryman = goat    ? GOAT    : NIL),
                       (ferryman = cabbage ? CABBAGE : NIL),
                       (ferryman = wolf    ? WOLF    : NIL)};

-- If the FERRYMAN is carrying the GOAT, FERRYMAN and GOAT will have the same location
TRANS
        next(goat) = ( next(carry) = GOAT ? next(ferryman) : goat );

-- If the FERRYMAN is carrying the CABBAGE, FERRYMAN and CABBAGE will have the same location
TRANS
        next(cabbage) = ( next(carry) = CABBAGE ? next(ferryman) : cabbage );

-- If the FERRYMAN is carrying the WOLF, FERRYMAN and WOLF will have the same location
TRANS
        next(wolf) = ( next(carry) = WOLF ? next(ferryman) : wolf );

-- To perform planning, we assert the negation of the desired
-- TARGET. Our TARGET here is to have all the items on the EAST bank.

-- To solve the ferryman problem in this model try this:
<<<<<<< HEAD
-- >> reach TGT

-- Symbols annotated with `@hidden` do not show up in traces.
@hidden
DEFINE TGT :=
       cabbage = EAST && goat = EAST && wolf = EAST;
=======
-- >> check-invar ! TARGET

-- Symbols annotated with `@hidden` do not show up in traces.
@hidden
DEFINE TARGET := cabbage = EAST && goat = EAST && wolf = EAST;
>>>>>>> e0de5c0c
<|MERGE_RESOLUTION|>--- conflicted
+++ resolved
@@ -47,17 +47,9 @@
 -- TARGET. Our TARGET here is to have all the items on the EAST bank.
 
 -- To solve the ferryman problem in this model try this:
-<<<<<<< HEAD
 -- >> reach TGT
 
 -- Symbols annotated with `@hidden` do not show up in traces.
 @hidden
 DEFINE TGT :=
-       cabbage = EAST && goat = EAST && wolf = EAST;
-=======
--- >> check-invar ! TARGET
-
--- Symbols annotated with `@hidden` do not show up in traces.
-@hidden
-DEFINE TARGET := cabbage = EAST && goat = EAST && wolf = EAST;
->>>>>>> e0de5c0c
+       cabbage = EAST && goat = EAST && wolf = EAST;